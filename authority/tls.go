--- conflicted
+++ resolved
@@ -30,18 +30,13 @@
 }
 
 var (
-<<<<<<< HEAD
 	// Step extensions OIDs
-	stepOIDRoot        = asn1.ObjectIdentifier{1, 3, 6, 1, 4, 1, 37476, 9000, 64}
-	stepOIDProvisioner = append(asn1.ObjectIdentifier(nil), append(stepOIDRoot, 1)...)
+	stepOIDRoot               = asn1.ObjectIdentifier{1, 3, 6, 1, 4, 1, 37476, 9000, 64}
+	stepOIDProvisioner        = append(asn1.ObjectIdentifier(nil), append(stepOIDRoot, 1)...)
+	oidAuthorityKeyIdentifier = asn1.ObjectIdentifier{2, 5, 29, 35}
 	// Certificate transparency extensions OIDs
 	ctPoisonOID                     = asn1.ObjectIdentifier{1, 3, 6, 1, 4, 1, 11129, 2, 4, 3}
 	ctSigendCertificateTimestampOID = asn1.ObjectIdentifier{1, 3, 6, 1, 4, 1, 11129, 2, 4, 2}
-=======
-	stepOIDRoot               = asn1.ObjectIdentifier{1, 3, 6, 1, 4, 1, 37476, 9000, 64}
-	stepOIDProvisioner        = append(asn1.ObjectIdentifier(nil), append(stepOIDRoot, 1)...)
-	oidAuthorityKeyIdentifier = asn1.ObjectIdentifier{2, 5, 29, 35}
->>>>>>> 37d7231e
 )
 
 type stepProvisionerASN1 struct {
@@ -258,15 +253,6 @@
 		PolicyIdentifiers:           oldCert.PolicyIdentifiers,
 	}
 
-<<<<<<< HEAD
-	opts := []x509util.WithOption{}
-	// Add CT Poison extension
-	if a.ctClient != nil {
-		opts = append(opts, x509util.WithCTPoison())
-	}
-
-	leaf, err := x509util.NewLeafProfileWithTemplate(newCert, issIdentity.Crt, issIdentity.Key, opts...)
-=======
 	// Copy all extensions except for Authority Key Identifier. This one might
 	// be different if we rotate the intermediate certificate and it will cause
 	// a TLS bad certificate error.
@@ -276,9 +262,13 @@
 		}
 	}
 
-	leaf, err := x509util.NewLeafProfileWithTemplate(newCert,
-		issIdentity.Crt, issIdentity.Key)
->>>>>>> 37d7231e
+	opts := []x509util.WithOption{}
+	// Add CT Poison extension
+	if a.ctClient != nil {
+		opts = append(opts, x509util.WithCTPoison())
+	}
+
+	leaf, err := x509util.NewLeafProfileWithTemplate(newCert, issIdentity.Crt, issIdentity.Key, opts...)
 	if err != nil {
 		return nil, nil, &apiError{err, http.StatusInternalServerError, context{}}
 	}
