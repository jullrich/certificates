package authority

import (
	"crypto/tls"
	"crypto/x509"
	"encoding/asn1"
	"encoding/base64"
	"encoding/pem"
	"net/http"
	"strings"
	"time"

	"github.com/pkg/errors"
	"github.com/smallstep/certificates/authority/provisioner"
	"github.com/smallstep/certificates/db"
	"github.com/smallstep/cli/crypto/pemutil"
	"github.com/smallstep/cli/crypto/tlsutil"
	"github.com/smallstep/cli/crypto/x509util"
)

// GetTLSOptions returns the tls options configured.
func (a *Authority) GetTLSOptions() *tlsutil.TLSOptions {
	return a.config.TLS
}

<<<<<<< HEAD
// SignOptions contains the options that can be passed to the Authority.Sign
// method.
type SignOptions struct {
	NotAfter  time.Time `json:"notAfter"`
	NotBefore time.Time `json:"notBefore"`
}

var (
	// Step extensions OIDs
	stepOIDRoot               = asn1.ObjectIdentifier{1, 3, 6, 1, 4, 1, 37476, 9000, 64}
	stepOIDProvisioner        = append(asn1.ObjectIdentifier(nil), append(stepOIDRoot, 1)...)
	oidAuthorityKeyIdentifier = asn1.ObjectIdentifier{2, 5, 29, 35}
	// Certificate transparency extensions OIDs
	ctPoisonOID                     = asn1.ObjectIdentifier{1, 3, 6, 1, 4, 1, 11129, 2, 4, 3}
	ctSigendCertificateTimestampOID = asn1.ObjectIdentifier{1, 3, 6, 1, 4, 1, 11129, 2, 4, 2}
)

type stepProvisionerASN1 struct {
	Type         int
	Name         []byte
	CredentialID []byte
}

const provisionerTypeJWK = 1

func withProvisionerOID(name, kid string) x509util.WithOption {
	return func(p x509util.Profile) error {
		crt := p.Subject()

		b, err := asn1.Marshal(stepProvisionerASN1{
			Type:         provisionerTypeJWK,
			Name:         []byte(name),
			CredentialID: []byte(kid),
		})
		if err != nil {
			return err
		}
		crt.ExtraExtensions = append(crt.ExtraExtensions, pkix.Extension{
			Id:       stepOIDProvisioner,
			Critical: false,
			Value:    b,
		})

		return nil
	}
}
=======
var oidAuthorityKeyIdentifier = asn1.ObjectIdentifier{2, 5, 29, 35}
>>>>>>> e2858e17

func withDefaultASN1DN(def *x509util.ASN1DN) x509util.WithOption {
	return func(p x509util.Profile) error {
		if def == nil {
			return errors.New("default ASN1DN template cannot be nil")
		}
		crt := p.Subject()

		if len(crt.Subject.Country) == 0 && def.Country != "" {
			crt.Subject.Country = append(crt.Subject.Country, def.Country)
		}
		if len(crt.Subject.Organization) == 0 && def.Organization != "" {
			crt.Subject.Organization = append(crt.Subject.Organization, def.Organization)
		}
		if len(crt.Subject.OrganizationalUnit) == 0 && def.OrganizationalUnit != "" {
			crt.Subject.OrganizationalUnit = append(crt.Subject.OrganizationalUnit, def.OrganizationalUnit)
		}
		if len(crt.Subject.Locality) == 0 && def.Locality != "" {
			crt.Subject.Locality = append(crt.Subject.Locality, def.Locality)
		}
		if len(crt.Subject.Province) == 0 && def.Province != "" {
			crt.Subject.Province = append(crt.Subject.Province, def.Province)
		}
		if len(crt.Subject.StreetAddress) == 0 && def.StreetAddress != "" {
			crt.Subject.StreetAddress = append(crt.Subject.StreetAddress, def.StreetAddress)
		}

		return nil
	}
}

// Sign creates a signed certificate from a certificate signing request.
func (a *Authority) Sign(csr *x509.CertificateRequest, signOpts provisioner.Options, extraOpts ...provisioner.SignOption) (*x509.Certificate, *x509.Certificate, error) {
	var (
		errContext     = apiCtx{"csr": csr, "signOptions": signOpts}
		mods           = []x509util.WithOption{withDefaultASN1DN(a.config.AuthorityConfig.Template)}
		certValidators = []provisioner.CertificateValidator{}
		issIdentity    = a.intermediateIdentity
	)
	for _, op := range extraOpts {
		switch k := op.(type) {
		case provisioner.CertificateValidator:
			certValidators = append(certValidators, k)
		case provisioner.CertificateRequestValidator:
			if err := k.Valid(csr); err != nil {
				return nil, nil, &apiError{errors.Wrap(err, "sign"), http.StatusUnauthorized, errContext}
			}
		case provisioner.ProfileModifier:
			mods = append(mods, k.Option(signOpts))
		default:
			return nil, nil, &apiError{errors.Errorf("sign: invalid extra option type %T", k),
				http.StatusInternalServerError, errContext}
		}
	}

<<<<<<< HEAD
	// Add CT Poison extension
	if a.ctClient != nil {
		mods = append(mods, x509util.WithCTPoison())
	}

	stepCSR, err := stepx509.ParseCertificateRequest(csr.Raw)
	if err != nil {
		return nil, nil, &apiError{errors.Wrap(err, "sign: error converting x509 csr to stepx509 csr"),
			http.StatusInternalServerError, errContext}
=======
	if err := csr.CheckSignature(); err != nil {
		return nil, nil, &apiError{errors.Wrap(err, "sign: invalid certificate request"),
			http.StatusBadRequest, errContext}
>>>>>>> e2858e17
	}

	leaf, err := x509util.NewLeafProfileWithCSR(csr, issIdentity.Crt, issIdentity.Key, mods...)
	if err != nil {
		return nil, nil, &apiError{errors.Wrapf(err, "sign"), http.StatusInternalServerError, errContext}
	}

	for _, v := range certValidators {
		if err := v.Valid(leaf.Subject()); err != nil {
			return nil, nil, &apiError{errors.Wrap(err, "sign"), http.StatusUnauthorized, errContext}
		}
	}

	crtBytes, err := leaf.CreateCertificate()
	if err != nil {
		return nil, nil, &apiError{errors.Wrap(err, "sign: error creating new leaf certificate"),
			http.StatusInternalServerError, errContext}
	}

	if a.ctClient != nil {
		// Submit precertificate chain and get SCTs
		scts, err := a.ctClient.GetSCTs(crtBytes, issIdentity.Crt.Raw)
		if err != nil {
			return nil, nil, &apiError{errors.Wrap(err, "sign: error getting SCTs for certificate"),
				http.StatusBadGateway, errContext}
		}

		// Remove ct poison extension and add sct extension
		leaf.RemoveExtension(ctPoisonOID)
		leaf.AddExtension(scts.GetExtension())

		// Recreate final certificate
		if crtBytes, err = leaf.CreateCertificate(); err != nil {
			return nil, nil, &apiError{errors.Wrap(err, "sign: error creating final leaf certificate"),
				http.StatusInternalServerError, errContext}
		}
	}

	serverCert, err := x509.ParseCertificate(crtBytes)
	if err != nil {
		return nil, nil, &apiError{errors.Wrap(err, "sign: error parsing new leaf certificate"),
			http.StatusInternalServerError, errContext}
	}

	caCert, err := x509.ParseCertificate(issIdentity.Crt.Raw)
	if err != nil {
		return nil, nil, &apiError{errors.Wrap(err, "sign: error parsing intermediate certificate"),
			http.StatusInternalServerError, errContext}
	}

<<<<<<< HEAD
	if a.ctClient != nil {
		// Submit final certificate chain
		if _, err := a.ctClient.SubmitToLogs(serverCert.Raw, caCert.Raw); err != nil {
			return nil, nil, &apiError{errors.Wrap(err, "sign: error submitting final certificate to ct logs"),
				http.StatusBadGateway, errContext}
=======
	if err = a.db.StoreCertificate(serverCert); err != nil {
		if err != db.ErrNotImplemented {
			return nil, nil, &apiError{errors.Wrap(err, "sign: error storing certificate in db"),
				http.StatusInternalServerError, errContext}
>>>>>>> e2858e17
		}
	}

	return serverCert, caCert, nil
}

// Renew creates a new Certificate identical to the old certificate, except
// with a validity window that begins 'now'.
func (a *Authority) Renew(oldCert *x509.Certificate) (*x509.Certificate, *x509.Certificate, error) {
	// Check step provisioner extensions
	if err := a.authorizeRenewal(oldCert); err != nil {
		return nil, nil, err
	}

	// Issuer
	issIdentity := a.intermediateIdentity

<<<<<<< HEAD
	// Convert a x509.Certificate to the step x509 Certificate.
	oldCert, err := stepx509.ParseCertificate(ocx.Raw)
	if err != nil {
		return nil, nil, &apiError{
			errors.Wrap(err, "error converting x509.Certificate to stepx509.Certificate"),
			http.StatusInternalServerError, context{},
		}
	}

=======
>>>>>>> e2858e17
	now := time.Now().UTC()
	duration := oldCert.NotAfter.Sub(oldCert.NotBefore)
	newCert := &x509.Certificate{
		PublicKey:                   oldCert.PublicKey,
		Issuer:                      issIdentity.Crt.Subject,
		Subject:                     oldCert.Subject,
		NotBefore:                   now,
		NotAfter:                    now.Add(duration),
		KeyUsage:                    oldCert.KeyUsage,
		UnhandledCriticalExtensions: oldCert.UnhandledCriticalExtensions,
		ExtKeyUsage:                 oldCert.ExtKeyUsage,
		UnknownExtKeyUsage:          oldCert.UnknownExtKeyUsage,
		BasicConstraintsValid:       oldCert.BasicConstraintsValid,
		IsCA:                        oldCert.IsCA,
		MaxPathLen:                  oldCert.MaxPathLen,
		MaxPathLenZero:              oldCert.MaxPathLenZero,
		OCSPServer:                  oldCert.OCSPServer,
		IssuingCertificateURL:       oldCert.IssuingCertificateURL,
		DNSNames:                    oldCert.DNSNames,
		EmailAddresses:              oldCert.EmailAddresses,
		IPAddresses:                 oldCert.IPAddresses,
		URIs:                        oldCert.URIs,
		PermittedDNSDomainsCritical: oldCert.PermittedDNSDomainsCritical,
		PermittedDNSDomains:         oldCert.PermittedDNSDomains,
		ExcludedDNSDomains:          oldCert.ExcludedDNSDomains,
		PermittedIPRanges:           oldCert.PermittedIPRanges,
		ExcludedIPRanges:            oldCert.ExcludedIPRanges,
		PermittedEmailAddresses:     oldCert.PermittedEmailAddresses,
		ExcludedEmailAddresses:      oldCert.ExcludedEmailAddresses,
		PermittedURIDomains:         oldCert.PermittedURIDomains,
		ExcludedURIDomains:          oldCert.ExcludedURIDomains,
		CRLDistributionPoints:       oldCert.CRLDistributionPoints,
		PolicyIdentifiers:           oldCert.PolicyIdentifiers,
	}

	// Copy all extensions except for Authority Key Identifier. This one might
	// be different if we rotate the intermediate certificate and it will cause
	// a TLS bad certificate error.
	for _, ext := range oldCert.Extensions {
		if !ext.Id.Equal(oidAuthorityKeyIdentifier) {
			newCert.ExtraExtensions = append(newCert.ExtraExtensions, ext)
		}
	}

	opts := []x509util.WithOption{}
	// Add CT Poison extension
	if a.ctClient != nil {
		opts = append(opts, x509util.WithCTPoison())
	}

	leaf, err := x509util.NewLeafProfileWithTemplate(newCert, issIdentity.Crt, issIdentity.Key, opts...)
	if err != nil {
		return nil, nil, &apiError{err, http.StatusInternalServerError, apiCtx{}}
	}

	// Remove previous SCTs if any
	leaf.RemoveExtension(ctSigendCertificateTimestampOID)

	crtBytes, err := leaf.CreateCertificate()
	if err != nil {
		return nil, nil, &apiError{errors.Wrap(err, "error renewing certificate from existing server certificate"),
			http.StatusInternalServerError, apiCtx{}}
	}

	if a.ctClient != nil {
		// Submit precertificate chain and get SCTs
		scts, err := a.ctClient.GetSCTs(crtBytes, issIdentity.Crt.Raw)
		if err != nil {
			return nil, nil, &apiError{errors.Wrap(err, "renew: error getting SCTs for certificate"),
				http.StatusBadGateway, context{}}
		}

		// Remove ct poison extension and add sct extension
		leaf.RemoveExtension(ctPoisonOID)
		leaf.AddExtension(scts.GetExtension())

		// Recreate final certificate
		if crtBytes, err = leaf.CreateCertificate(); err != nil {
			return nil, nil, &apiError{errors.Wrap(err, "renew: error creating final leaf certificate"),
				http.StatusInternalServerError, context{}}
		}
	}

	serverCert, err := x509.ParseCertificate(crtBytes)
	if err != nil {
		return nil, nil, &apiError{errors.Wrap(err, "error parsing new server certificate"),
			http.StatusInternalServerError, apiCtx{}}
	}
	caCert, err := x509.ParseCertificate(issIdentity.Crt.Raw)
	if err != nil {
		return nil, nil, &apiError{errors.Wrap(err, "error parsing intermediate certificate"),
			http.StatusInternalServerError, apiCtx{}}
	}

	if a.ctClient != nil {
		// Submit final certificate chain
		if _, err := a.ctClient.SubmitToLogs(serverCert.Raw, caCert.Raw); err != nil {
			return nil, nil, &apiError{errors.Wrap(err, "renew: error submitting final certificate to ct logs"),
				http.StatusBadGateway, context{}}
		}
	}

	return serverCert, caCert, nil
}

// RevokeOptions are the options for the Revoke API.
type RevokeOptions struct {
	Serial      string
	Reason      string
	ReasonCode  int
	PassiveOnly bool
	MTLS        bool
	Crt         *x509.Certificate
	OTT         string
}

// Revoke revokes a certificate.
//
// NOTE: Only supports passive revocation - prevent existing certificates from
// being renewed.
//
// TODO: Add OCSP and CRL support.
func (a *Authority) Revoke(opts *RevokeOptions) error {
	errContext := apiCtx{
		"serialNumber": opts.Serial,
		"reasonCode":   opts.ReasonCode,
		"reason":       opts.Reason,
		"passiveOnly":  opts.PassiveOnly,
		"mTLS":         opts.MTLS,
	}
	if opts.MTLS {
		errContext["certificate"] = base64.StdEncoding.EncodeToString(opts.Crt.Raw)
	} else {
		errContext["ott"] = opts.OTT
	}

	rci := &db.RevokedCertificateInfo{
		Serial:     opts.Serial,
		ReasonCode: opts.ReasonCode,
		Reason:     opts.Reason,
		MTLS:       opts.MTLS,
		RevokedAt:  time.Now().UTC(),
	}

	// Authorize mTLS or token request and get back a provisioner interface.
	p, err := a.authorizeRevoke(opts)
	if err != nil {
		return &apiError{errors.Wrap(err, "revoke"),
			http.StatusUnauthorized, errContext}
	}

	// If not mTLS then get the TokenID of the token.
	if !opts.MTLS {
		rci.TokenID, err = p.GetTokenID(opts.OTT)
		if err != nil {
			return &apiError{errors.Wrap(err, "revoke: could not get ID for token"),
				http.StatusInternalServerError, errContext}
		}
		errContext["tokenID"] = rci.TokenID
	}
	rci.ProvisionerID = p.GetID()
	errContext["provisionerID"] = rci.ProvisionerID

	err = a.db.Revoke(rci)
	switch err {
	case nil:
		return nil
	case db.ErrNotImplemented:
		return &apiError{errors.New("revoke: no persistence layer configured"),
			http.StatusNotImplemented, errContext}
	case db.ErrAlreadyExists:
		return &apiError{errors.Errorf("revoke: certificate with serial number %s has already been revoked", rci.Serial),
			http.StatusBadRequest, errContext}
	default:
		return &apiError{err, http.StatusInternalServerError, errContext}
	}
}

// GetTLSCertificate creates a new leaf certificate to be used by the CA HTTPS server.
func (a *Authority) GetTLSCertificate() (*tls.Certificate, error) {
	opts := []x509util.WithOption{
		x509util.WithHosts(strings.Join(a.config.DNSNames, ",")),
	}

	// Add CT Poison extension
	if a.ctClient != nil {
		opts = append(opts, x509util.WithCTPoison())
	}

	profile, err := x509util.NewLeafProfile("Step Online CA",
		a.intermediateIdentity.Crt, a.intermediateIdentity.Key, opts...)
	if err != nil {
		return nil, err
	}

	crtBytes, err := profile.CreateCertificate()
	if err != nil {
		return nil, err
	}

	if a.ctClient != nil {
		// Submit precertificate chain and get SCTs
		scts, err := a.ctClient.GetSCTs(crtBytes, a.intermediateIdentity.Crt.Raw)
		if err != nil {
			return nil, errors.Wrap(err, "error getting SCTs for certificate")
		}

		// Remove ct poison extension and add sct extension
		profile.RemoveExtension(ctPoisonOID)
		profile.AddExtension(scts.GetExtension())

		// Recreate final certificate
		if crtBytes, err = profile.CreateCertificate(); err != nil {
			return nil, errors.Wrap(err, "error creating final leaf certificate")
		}
	}

	keyPEM, err := pemutil.Serialize(profile.SubjectPrivateKey())
	if err != nil {
		return nil, err
	}

	crtPEM := pem.EncodeToMemory(&pem.Block{
		Type:  "CERTIFICATE",
		Bytes: crtBytes,
	})

	// Load the x509 key pair (combining server and intermediate blocks)
	// to a tls.Certificate.
	intermediatePEM, err := pemutil.Serialize(a.intermediateIdentity.Crt)
	if err != nil {
		return nil, err
	}

	if a.ctClient != nil {
		// Submit final certificate chain
		if _, err := a.ctClient.SubmitToLogs(crtBytes, intermediatePEM.Bytes); err != nil {
			return nil, errors.Wrap(err, "error submitting final certificate to ct logs")
		}
	}

	tlsCrt, err := tls.X509KeyPair(append(crtPEM,
		pem.EncodeToMemory(intermediatePEM)...),
		pem.EncodeToMemory(keyPEM))
	if err != nil {
		return nil, errors.Wrap(err, "error creating tls certificate")
	}

	// Get the 'leaf' certificate and set the attribute accordingly.
	leaf, err := x509.ParseCertificate(tlsCrt.Certificate[0])
	if err != nil {
		return nil, errors.Wrap(err, "error parsing tls certificate")
	}
	tlsCrt.Leaf = leaf

	return &tlsCrt, nil
}<|MERGE_RESOLUTION|>--- conflicted
+++ resolved
@@ -23,56 +23,12 @@
 	return a.config.TLS
 }
 
-<<<<<<< HEAD
-// SignOptions contains the options that can be passed to the Authority.Sign
-// method.
-type SignOptions struct {
-	NotAfter  time.Time `json:"notAfter"`
-	NotBefore time.Time `json:"notBefore"`
-}
-
 var (
-	// Step extensions OIDs
-	stepOIDRoot               = asn1.ObjectIdentifier{1, 3, 6, 1, 4, 1, 37476, 9000, 64}
-	stepOIDProvisioner        = append(asn1.ObjectIdentifier(nil), append(stepOIDRoot, 1)...)
 	oidAuthorityKeyIdentifier = asn1.ObjectIdentifier{2, 5, 29, 35}
 	// Certificate transparency extensions OIDs
 	ctPoisonOID                     = asn1.ObjectIdentifier{1, 3, 6, 1, 4, 1, 11129, 2, 4, 3}
 	ctSigendCertificateTimestampOID = asn1.ObjectIdentifier{1, 3, 6, 1, 4, 1, 11129, 2, 4, 2}
 )
-
-type stepProvisionerASN1 struct {
-	Type         int
-	Name         []byte
-	CredentialID []byte
-}
-
-const provisionerTypeJWK = 1
-
-func withProvisionerOID(name, kid string) x509util.WithOption {
-	return func(p x509util.Profile) error {
-		crt := p.Subject()
-
-		b, err := asn1.Marshal(stepProvisionerASN1{
-			Type:         provisionerTypeJWK,
-			Name:         []byte(name),
-			CredentialID: []byte(kid),
-		})
-		if err != nil {
-			return err
-		}
-		crt.ExtraExtensions = append(crt.ExtraExtensions, pkix.Extension{
-			Id:       stepOIDProvisioner,
-			Critical: false,
-			Value:    b,
-		})
-
-		return nil
-	}
-}
-=======
-var oidAuthorityKeyIdentifier = asn1.ObjectIdentifier{2, 5, 29, 35}
->>>>>>> e2858e17
 
 func withDefaultASN1DN(def *x509util.ASN1DN) x509util.WithOption {
 	return func(p x509util.Profile) error {
@@ -128,21 +84,14 @@
 		}
 	}
 
-<<<<<<< HEAD
 	// Add CT Poison extension
 	if a.ctClient != nil {
 		mods = append(mods, x509util.WithCTPoison())
 	}
 
-	stepCSR, err := stepx509.ParseCertificateRequest(csr.Raw)
-	if err != nil {
-		return nil, nil, &apiError{errors.Wrap(err, "sign: error converting x509 csr to stepx509 csr"),
-			http.StatusInternalServerError, errContext}
-=======
 	if err := csr.CheckSignature(); err != nil {
 		return nil, nil, &apiError{errors.Wrap(err, "sign: invalid certificate request"),
 			http.StatusBadRequest, errContext}
->>>>>>> e2858e17
 	}
 
 	leaf, err := x509util.NewLeafProfileWithCSR(csr, issIdentity.Crt, issIdentity.Key, mods...)
@@ -193,18 +142,18 @@
 			http.StatusInternalServerError, errContext}
 	}
 
-<<<<<<< HEAD
+	if err = a.db.StoreCertificate(serverCert); err != nil {
+		if err != db.ErrNotImplemented {
+			return nil, nil, &apiError{errors.Wrap(err, "sign: error storing certificate in db"),
+				http.StatusInternalServerError, errContext}
+		}
+	}
+
 	if a.ctClient != nil {
 		// Submit final certificate chain
 		if _, err := a.ctClient.SubmitToLogs(serverCert.Raw, caCert.Raw); err != nil {
 			return nil, nil, &apiError{errors.Wrap(err, "sign: error submitting final certificate to ct logs"),
 				http.StatusBadGateway, errContext}
-=======
-	if err = a.db.StoreCertificate(serverCert); err != nil {
-		if err != db.ErrNotImplemented {
-			return nil, nil, &apiError{errors.Wrap(err, "sign: error storing certificate in db"),
-				http.StatusInternalServerError, errContext}
->>>>>>> e2858e17
 		}
 	}
 
@@ -222,18 +171,6 @@
 	// Issuer
 	issIdentity := a.intermediateIdentity
 
-<<<<<<< HEAD
-	// Convert a x509.Certificate to the step x509 Certificate.
-	oldCert, err := stepx509.ParseCertificate(ocx.Raw)
-	if err != nil {
-		return nil, nil, &apiError{
-			errors.Wrap(err, "error converting x509.Certificate to stepx509.Certificate"),
-			http.StatusInternalServerError, context{},
-		}
-	}
-
-=======
->>>>>>> e2858e17
 	now := time.Now().UTC()
 	duration := oldCert.NotAfter.Sub(oldCert.NotBefore)
 	newCert := &x509.Certificate{
