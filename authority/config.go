package authority

import (
	"encoding/json"
	"fmt"
	"net"
	"os"
	"time"

	"github.com/pkg/errors"
<<<<<<< HEAD
	"github.com/smallstep/certificates/ct"
=======
	"github.com/smallstep/certificates/authority/provisioner"
	"github.com/smallstep/certificates/db"
>>>>>>> e2858e17
	"github.com/smallstep/cli/crypto/tlsutil"
	"github.com/smallstep/cli/crypto/x509util"
)

var (
	// DefaultTLSOptions represents the default TLS version as well as the cipher
	// suites used in the TLS certificates.
	DefaultTLSOptions = tlsutil.TLSOptions{
		CipherSuites: x509util.CipherSuites{
			"TLS_ECDHE_ECDSA_WITH_CHACHA20_POLY1305",
			"TLS_ECDHE_RSA_WITH_AES_128_GCM_SHA256",
			"TLS_ECDHE_ECDSA_WITH_AES_256_GCM_SHA384",
		},
		MinVersion:    1.2,
		MaxVersion:    1.2,
		Renegotiation: false,
	}
	defaultDisableRenewal   = false
	defaultEnableSSHCA      = false
	globalProvisionerClaims = provisioner.Claims{
		MinTLSDur:         &provisioner.Duration{Duration: 5 * time.Minute}, // TLS certs
		MaxTLSDur:         &provisioner.Duration{Duration: 24 * time.Hour},
		DefaultTLSDur:     &provisioner.Duration{Duration: 24 * time.Hour},
		DisableRenewal:    &defaultDisableRenewal,
		MinUserSSHDur:     &provisioner.Duration{Duration: 5 * time.Minute}, // User SSH certs
		MaxUserSSHDur:     &provisioner.Duration{Duration: 24 * time.Hour},
		DefaultUserSSHDur: &provisioner.Duration{Duration: 4 * time.Hour},
		MinHostSSHDur:     &provisioner.Duration{Duration: 5 * time.Minute}, // Host SSH certs
		MaxHostSSHDur:     &provisioner.Duration{Duration: 30 * 24 * time.Hour},
		DefaultHostSSHDur: &provisioner.Duration{Duration: 30 * 24 * time.Hour},
		EnableSSHCA:       &defaultEnableSSHCA,
	}
)

// Config represents the CA configuration and it's mapped to a JSON object.
type Config struct {
	Root             multiString         `json:"root"`
	FederatedRoots   []string            `json:"federatedRoots"`
	IntermediateCert string              `json:"crt"`
	IntermediateKey  string              `json:"key"`
	Address          string              `json:"address"`
	DNSNames         []string            `json:"dnsNames"`
	SSH              *SSHConfig          `json:"ssh,omitempty"`
	Logger           json.RawMessage     `json:"logger,omitempty"`
	DB               *db.Config          `json:"db,omitempty"`
	Monitoring       json.RawMessage     `json:"monitoring,omitempty"`
	AuthorityConfig  *AuthConfig         `json:"authority,omitempty"`
	TLS              *tlsutil.TLSOptions `json:"tls,omitempty"`
	Password         string              `json:"password,omitempty"`
	CTs              []ct.Config         `json:"cts"`
}

// AuthConfig represents the configuration options for the authority.
type AuthConfig struct {
	Provisioners         provisioner.List    `json:"provisioners"`
	Template             *x509util.ASN1DN    `json:"template,omitempty"`
	Claims               *provisioner.Claims `json:"claims,omitempty"`
	DisableIssuedAtCheck bool                `json:"disableIssuedAtCheck,omitempty"`
}

// Validate validates the authority configuration.
func (c *AuthConfig) Validate(audiences provisioner.Audiences) error {
	if c == nil {
		return errors.New("authority cannot be undefined")
	}
	if len(c.Provisioners) == 0 {
		return errors.New("authority.provisioners cannot be empty")
	}

	// Merge global and configuration claims
	claimer, err := provisioner.NewClaimer(c.Claims, globalProvisionerClaims)
	if err != nil {
		return err
	}

	// Initialize provisioners
	config := provisioner.Config{
		Claims:    claimer.Claims(),
		Audiences: audiences,
	}
	for _, p := range c.Provisioners {
		if err := p.Init(config); err != nil {
			return err
		}
	}

	if c.Template == nil {
		c.Template = &x509util.ASN1DN{}
	}
	return nil
}

// SSHConfig contains the user and host keys.
type SSHConfig struct {
	HostKey          string `json:"hostKey"`
	UserKey          string `json:"userKey"`
	AddUserPrincipal string `json:"addUserPrincipal"`
	AddUserCommand   string `json:"addUserCommand"`
}

// LoadConfiguration parses the given filename in JSON format and returns the
// configuration struct.
func LoadConfiguration(filename string) (*Config, error) {
	f, err := os.Open(filename)
	if err != nil {
		return nil, errors.Wrapf(err, "error opening %s", filename)
	}
	defer f.Close()

	var c Config
	if err := json.NewDecoder(f).Decode(&c); err != nil {
		return nil, errors.Wrapf(err, "error parsing %s", filename)
	}

	return &c, nil
}

// Save saves the configuration to the given filename.
func (c *Config) Save(filename string) error {
	f, err := os.OpenFile(filename, os.O_WRONLY|os.O_CREATE|os.O_TRUNC, 0600)
	if err != nil {
		return errors.Wrapf(err, "error opening %s", filename)
	}
	defer f.Close()

	enc := json.NewEncoder(f)
	enc.SetIndent("", "\t")
	return errors.Wrapf(enc.Encode(c), "error writing %s", filename)
}

// Validate validates the configuration.
func (c *Config) Validate() error {
	switch {
	case c.Address == "":
		return errors.New("address cannot be empty")

	case c.Root.HasEmpties():
		return errors.New("root cannot be empty")

	case c.IntermediateCert == "":
		return errors.New("crt cannot be empty")

	case c.IntermediateKey == "":
		return errors.New("key cannot be empty")

	case len(c.DNSNames) == 0:
		return errors.New("dnsNames cannot be empty")
	}

	// Validate address (a port is required)
	if _, _, err := net.SplitHostPort(c.Address); err != nil {
		return errors.Errorf("invalid address %s", c.Address)
	}

	if c.TLS == nil {
		c.TLS = &DefaultTLSOptions
	} else {
		if len(c.TLS.CipherSuites) == 0 {
			c.TLS.CipherSuites = DefaultTLSOptions.CipherSuites
		}
		if c.TLS.MaxVersion == 0 {
			c.TLS.MaxVersion = DefaultTLSOptions.MaxVersion
		}
		if c.TLS.MinVersion == 0 {
			c.TLS.MinVersion = c.TLS.MaxVersion
		}
		if c.TLS.MinVersion > c.TLS.MaxVersion {
			return errors.New("tls minVersion cannot exceed tls maxVersion")
		}
		c.TLS.Renegotiation = c.TLS.Renegotiation || DefaultTLSOptions.Renegotiation
	}

<<<<<<< HEAD
	if len(c.CTs) > 0 {
		for _, ct := range c.CTs {
			if err := ct.Validate(); err != nil {
				return err
			}
		}
	}

	return c.AuthorityConfig.Validate()
=======
	return c.AuthorityConfig.Validate(c.getAudiences())
}

// getAudiences returns the legacy and possible urls without the ports that will
// be used as the default provisioner audiences. The CA might have proxies in
// front so we cannot rely on the port.
func (c *Config) getAudiences() provisioner.Audiences {
	audiences := provisioner.Audiences{
		Sign:   []string{legacyAuthority},
		Revoke: []string{legacyAuthority},
	}

	for _, name := range c.DNSNames {
		audiences.Sign = append(audiences.Sign,
			fmt.Sprintf("https://%s/sign", name), fmt.Sprintf("https://%s/1.0/sign", name))
		audiences.Revoke = append(audiences.Revoke,
			fmt.Sprintf("https://%s/revoke", name), fmt.Sprintf("https://%s/1.0/revoke", name))
	}

	return audiences
>>>>>>> e2858e17
}<|MERGE_RESOLUTION|>--- conflicted
+++ resolved
@@ -8,12 +8,9 @@
 	"time"
 
 	"github.com/pkg/errors"
-<<<<<<< HEAD
+	"github.com/smallstep/certificates/authority/provisioner"
 	"github.com/smallstep/certificates/ct"
-=======
-	"github.com/smallstep/certificates/authority/provisioner"
 	"github.com/smallstep/certificates/db"
->>>>>>> e2858e17
 	"github.com/smallstep/cli/crypto/tlsutil"
 	"github.com/smallstep/cli/crypto/x509util"
 )
@@ -186,7 +183,6 @@
 		c.TLS.Renegotiation = c.TLS.Renegotiation || DefaultTLSOptions.Renegotiation
 	}
 
-<<<<<<< HEAD
 	if len(c.CTs) > 0 {
 		for _, ct := range c.CTs {
 			if err := ct.Validate(); err != nil {
@@ -195,8 +191,6 @@
 		}
 	}
 
-	return c.AuthorityConfig.Validate()
-=======
 	return c.AuthorityConfig.Validate(c.getAudiences())
 }
 
@@ -217,5 +211,4 @@
 	}
 
 	return audiences
->>>>>>> e2858e17
 }