package api

import (
	"bytes"
	"context"
	"crypto/x509"
	"encoding/json"
	"encoding/pem"
	"fmt"
	"io/ioutil"
	"net/http/httptest"
	"net/url"
	"testing"
	"time"

	"github.com/go-chi/chi"
	"github.com/pkg/errors"
	"github.com/smallstep/assert"
	"github.com/smallstep/certificates/acme"
	"github.com/smallstep/certificates/authority/provisioner"
	"github.com/smallstep/certificates/db"
	"github.com/smallstep/cli/crypto/pemutil"
	"github.com/smallstep/cli/jose"
)

type mockAcmeAuthority struct {
	getLink         func(ctx context.Context, link acme.Link, absPath bool, ins ...string) string
	getLinkExplicit func(acme.Link, string, bool, *url.URL, ...string) string

	deactivateAccount func(ctx context.Context, accID string) (*acme.Account, error)
	getAccount        func(ctx context.Context, accID string) (*acme.Account, error)
	getAccountByKey   func(ctx context.Context, key *jose.JSONWebKey) (*acme.Account, error)
	newAccount        func(ctx context.Context, ao acme.AccountOptions) (*acme.Account, error)
	updateAccount     func(context.Context, string, []string) (*acme.Account, error)

	getChallenge      func(ctx context.Context, accID string, chID string) (*acme.Challenge, error)
	validateChallenge func(ctx context.Context, accID string, chID string, key *jose.JSONWebKey) (*acme.Challenge, error)
	getAuthz          func(ctx context.Context, accID string, authzID string) (*acme.Authz, error)
	getDirectory      func(ctx context.Context) (*acme.Directory, error)
	getCertificate    func(string, string) ([]byte, error)

	finalizeOrder      func(ctx context.Context, accID string, orderID string, csr *x509.CertificateRequest) (*acme.Order, error)
	getOrder           func(ctx context.Context, accID string, orderID string) (*acme.Order, error)
	getOrdersByAccount func(ctx context.Context, accID string) ([]string, error)
	newOrder           func(ctx context.Context, oo acme.OrderOptions) (*acme.Order, error)

	loadProvisionerByID func(string) (provisioner.Interface, error)
	newNonce            func() (string, error)
	useNonce            func(string) error
	ret1                interface{}
	err                 error
}

func (m *mockAcmeAuthority) DeactivateAccount(ctx context.Context, id string) (*acme.Account, error) {
	if m.deactivateAccount != nil {
		return m.deactivateAccount(ctx, id)
	} else if m.err != nil {
		return nil, m.err
	}
	return m.ret1.(*acme.Account), m.err
}

func (m *mockAcmeAuthority) FinalizeOrder(ctx context.Context, accID, id string, csr *x509.CertificateRequest) (*acme.Order, error) {
	if m.finalizeOrder != nil {
		return m.finalizeOrder(ctx, accID, id, csr)
	} else if m.err != nil {
		return nil, m.err
	}
	return m.ret1.(*acme.Order), m.err
}

func (m *mockAcmeAuthority) GetAccount(ctx context.Context, id string) (*acme.Account, error) {
	if m.getAccount != nil {
		return m.getAccount(ctx, id)
	} else if m.err != nil {
		return nil, m.err
	}
	return m.ret1.(*acme.Account), m.err
}

func (m *mockAcmeAuthority) GetAccountByKey(ctx context.Context, jwk *jose.JSONWebKey) (*acme.Account, error) {
	if m.getAccountByKey != nil {
		return m.getAccountByKey(ctx, jwk)
	} else if m.err != nil {
		return nil, m.err
	}
	return m.ret1.(*acme.Account), m.err
}

func (m *mockAcmeAuthority) GetAuthz(ctx context.Context, accID, id string) (*acme.Authz, error) {
	if m.getAuthz != nil {
		return m.getAuthz(ctx, accID, id)
	} else if m.err != nil {
		return nil, m.err
	}
	return m.ret1.(*acme.Authz), m.err
}

func (m *mockAcmeAuthority) GetCertificate(accID string, id string) ([]byte, error) {
	if m.getCertificate != nil {
		return m.getCertificate(accID, id)
	} else if m.err != nil {
		return nil, m.err
	}
	return m.ret1.([]byte), m.err
}

func (m *mockAcmeAuthority) GetChallenge(ctx context.Context, accID, id string) (*acme.Challenge, error) {
	if m.getChallenge != nil {
		return m.getChallenge(ctx, accID, id)
	} else if m.err != nil {
		return nil, m.err
	}
	return m.ret1.(*acme.Challenge), m.err
}

func (m *mockAcmeAuthority) GetDirectory(ctx context.Context) (*acme.Directory, error) {
	if m.getDirectory != nil {
		return m.getDirectory(ctx)
	}
	return m.ret1.(*acme.Directory), m.err
}

func (m *mockAcmeAuthority) GetLink(ctx context.Context, typ acme.Link, abs bool, ins ...string) string {
	if m.getLink != nil {
		return m.getLink(ctx, typ, abs, ins...)
	}
	return m.ret1.(string)
}

func (m *mockAcmeAuthority) GetLinkExplicit(typ acme.Link, provID string, abs bool, baseURL *url.URL, ins ...string) string {
	if m.getLinkExplicit != nil {
		return m.getLinkExplicit(typ, provID, abs, baseURL, ins...)
	}
	return m.ret1.(string)
}

func (m *mockAcmeAuthority) GetOrder(ctx context.Context, accID, id string) (*acme.Order, error) {
	if m.getOrder != nil {
		return m.getOrder(ctx, accID, id)
	} else if m.err != nil {
		return nil, m.err
	}
	return m.ret1.(*acme.Order), m.err
}

func (m *mockAcmeAuthority) GetOrdersByAccount(ctx context.Context, id string) ([]string, error) {
	if m.getOrdersByAccount != nil {
		return m.getOrdersByAccount(ctx, id)
	} else if m.err != nil {
		return nil, m.err
	}
	return m.ret1.([]string), m.err
}

func (m *mockAcmeAuthority) LoadProvisionerByID(provID string) (provisioner.Interface, error) {
	if m.loadProvisionerByID != nil {
		return m.loadProvisionerByID(provID)
	} else if m.err != nil {
		return nil, m.err
	}
	return m.ret1.(provisioner.Interface), m.err
}

func (m *mockAcmeAuthority) NewAccount(ctx context.Context, ops acme.AccountOptions) (*acme.Account, error) {
	if m.newAccount != nil {
		return m.newAccount(ctx, ops)
	} else if m.err != nil {
		return nil, m.err
	}
	return m.ret1.(*acme.Account), m.err
}

func (m *mockAcmeAuthority) NewNonce() (string, error) {
	if m.newNonce != nil {
		return m.newNonce()
	} else if m.err != nil {
		return "", m.err
	}
	return m.ret1.(string), m.err
}

func (m *mockAcmeAuthority) NewOrder(ctx context.Context, ops acme.OrderOptions) (*acme.Order, error) {
	if m.newOrder != nil {
		return m.newOrder(ctx, ops)
	} else if m.err != nil {
		return nil, m.err
	}
	return m.ret1.(*acme.Order), m.err
}

func (m *mockAcmeAuthority) UpdateAccount(ctx context.Context, id string, contact []string) (*acme.Account, error) {
	if m.updateAccount != nil {
		return m.updateAccount(ctx, id, contact)
	} else if m.err != nil {
		return nil, m.err
	}
	return m.ret1.(*acme.Account), m.err
}

func (m *mockAcmeAuthority) UseNonce(nonce string) error {
	if m.useNonce != nil {
		return m.useNonce(nonce)
	}
	return m.err
}

func (m *mockAcmeAuthority) ValidateChallenge(ctx context.Context, accID string, id string, jwk *jose.JSONWebKey) (*acme.Challenge, error) {
	switch {
	case m.validateChallenge != nil:
		return m.validateChallenge(ctx, accID, id, jwk)
	case m.err != nil:
		return nil, m.err
	default:
		return m.ret1.(*acme.Challenge), m.err
	}
}

func TestHandlerGetNonce(t *testing.T) {
	tests := []struct {
		name       string
		statusCode int
	}{
		{"GET", 204},
		{"HEAD", 200},
	}

	// Request with chi context
	req := httptest.NewRequest("GET", "http://ca.smallstep.com/nonce", nil)

	for _, tt := range tests {
		t.Run(tt.name, func(t *testing.T) {
			h := New(nil).(*Handler)
			w := httptest.NewRecorder()
			req.Method = tt.name
			h.GetNonce(w, req)
			res := w.Result()

			if res.StatusCode != tt.statusCode {
				t.Errorf("Handler.GetNonce StatusCode = %d, wants %d", res.StatusCode, tt.statusCode)
			}
		})
	}
}

func TestHandlerGetDirectory(t *testing.T) {
	auth, err := acme.NewAuthority(new(db.MockNoSQLDB), "ca.smallstep.com", "acme", nil, 0)
	assert.FatalError(t, err)

	prov := newProv()
	provName := url.PathEscape(prov.GetName())
	baseURL := &url.URL{Scheme: "https", Host: "test.ca.smallstep.com"}
	ctx := context.WithValue(context.Background(), acme.ProvisionerContextKey, prov)
	ctx = context.WithValue(ctx, acme.BaseURLContextKey, baseURL)

	expDir := acme.Directory{
		NewNonce:   fmt.Sprintf("%s/acme/%s/new-nonce", baseURL.String(), provName),
		NewAccount: fmt.Sprintf("%s/acme/%s/new-account", baseURL.String(), provName),
		NewOrder:   fmt.Sprintf("%s/acme/%s/new-order", baseURL.String(), provName),
		RevokeCert: fmt.Sprintf("%s/acme/%s/revoke-cert", baseURL.String(), provName),
		KeyChange:  fmt.Sprintf("%s/acme/%s/key-change", baseURL.String(), provName),
	}

	type test struct {
		statusCode int
		problem    *acme.Error
	}
	var tests = map[string]func(t *testing.T) test{
		"ok": func(t *testing.T) test {
			return test{
				statusCode: 200,
			}
		},
	}
	for name, run := range tests {
		tc := run(t)
		t.Run(name, func(t *testing.T) {
			h := New(auth).(*Handler)
			req := httptest.NewRequest("GET", "/foo/bar", nil)
			req = req.WithContext(ctx)
			w := httptest.NewRecorder()
			h.GetDirectory(w, req)
			res := w.Result()

			assert.Equals(t, res.StatusCode, tc.statusCode)

			body, err := ioutil.ReadAll(res.Body)
			res.Body.Close()
			assert.FatalError(t, err)

			if res.StatusCode >= 400 && assert.NotNil(t, tc.problem) {
				var ae acme.AError
				assert.FatalError(t, json.Unmarshal(bytes.TrimSpace(body), &ae))
				prob := tc.problem.ToACME()

				assert.Equals(t, ae.Type, prob.Type)
				assert.Equals(t, ae.Detail, prob.Detail)
				assert.Equals(t, ae.Identifier, prob.Identifier)
				assert.Equals(t, ae.Subproblems, prob.Subproblems)
				assert.Equals(t, res.Header["Content-Type"], []string{"application/problem+json"})
			} else {
				var dir acme.Directory
				json.Unmarshal(bytes.TrimSpace(body), &dir)
				assert.Equals(t, dir, expDir)
				assert.Equals(t, res.Header["Content-Type"], []string{"application/json"})
			}
		})
	}
}

func TestHandlerGetAuthz(t *testing.T) {
	expiry := time.Now().UTC().Add(6 * time.Hour)
	az := acme.Authz{
		ID: "authzID",
		Identifier: acme.Identifier{
			Type:  "dns",
			Value: "example.com",
		},
		Status:   "pending",
		Expires:  expiry.Format(time.RFC3339),
		Wildcard: false,
		Challenges: []*acme.Challenge{
			{
				Type:    "http-01",
				Status:  "pending",
				Token:   "tok2",
				URL:     "https://ca.smallstep.com/acme/challenge/chHTTPID",
				ID:      "chHTTP01ID",
				AuthzID: "authzID",
			},
			{
				Type:    "dns-01",
				Status:  "pending",
				Token:   "tok2",
				URL:     "https://ca.smallstep.com/acme/challenge/chDNSID",
				ID:      "chDNSID",
				AuthzID: "authzID",
			},
		},
	}
	prov := newProv()
	provName := url.PathEscape(prov.GetName())
	baseURL := &url.URL{Scheme: "https", Host: "test.ca.smallstep.com"}

	// Request with chi context
	chiCtx := chi.NewRouteContext()
	chiCtx.URLParams.Add("authzID", az.ID)
	url := fmt.Sprintf("%s/acme/%s/challenge/%s",
		baseURL.String(), provName, az.ID)

	type test struct {
		auth       acme.Interface
		ctx        context.Context
		statusCode int
		problem    *acme.Error
	}
	var tests = map[string]func(t *testing.T) test{
		"fail/no-account": func(t *testing.T) test {
			return test{
				auth:       &mockAcmeAuthority{},
				ctx:        context.WithValue(context.Background(), acme.ProvisionerContextKey, prov),
				statusCode: 400,
				problem:    acme.AccountDoesNotExistErr(nil),
			}
		},
		"fail/nil-account": func(t *testing.T) test {
			ctx := context.WithValue(context.Background(), acme.ProvisionerContextKey, prov)
			ctx = context.WithValue(ctx, acme.AccContextKey, nil)
			return test{
				auth:       &mockAcmeAuthority{},
				ctx:        ctx,
				statusCode: 400,
				problem:    acme.AccountDoesNotExistErr(nil),
			}
		},
		"fail/getAuthz-error": func(t *testing.T) test {
			acc := &acme.Account{ID: "accID"}
			ctx := context.WithValue(context.Background(), acme.ProvisionerContextKey, prov)
			ctx = context.WithValue(ctx, acme.AccContextKey, acc)
			ctx = context.WithValue(ctx, chi.RouteCtxKey, chiCtx)
			return test{
				auth: &mockAcmeAuthority{
					err: acme.ServerInternalErr(errors.New("force")),
				},
				ctx:        ctx,
				statusCode: 500,
				problem:    acme.ServerInternalErr(errors.New("force")),
			}
		},
		"ok": func(t *testing.T) test {
			acc := &acme.Account{ID: "accID"}
			ctx := context.WithValue(context.Background(), acme.ProvisionerContextKey, prov)
			ctx = context.WithValue(ctx, acme.AccContextKey, acc)
			ctx = context.WithValue(ctx, chi.RouteCtxKey, chiCtx)
			ctx = context.WithValue(ctx, acme.BaseURLContextKey, baseURL)
			return test{
				auth: &mockAcmeAuthority{
					getAuthz: func(ctx context.Context, accID, id string) (*acme.Authz, error) {
						p, err := acme.ProvisionerFromContext(ctx)
						assert.FatalError(t, err)
						assert.Equals(t, p, prov)
						assert.Equals(t, accID, acc.ID)
						assert.Equals(t, id, az.ID)
						return &az, nil
					},
					getLink: func(ctx context.Context, typ acme.Link, abs bool, in ...string) string {
						assert.Equals(t, typ, acme.AuthzLink)
						assert.Equals(t, acme.BaseURLFromContext(ctx), baseURL)
						assert.True(t, abs)
						assert.Equals(t, in, []string{az.ID})
						return url
					},
				},
				ctx:        ctx,
				statusCode: 200,
			}
		},
	}
	for name, run := range tests {
		tc := run(t)
		t.Run(name, func(t *testing.T) {
			h := New(tc.auth).(*Handler)
			req := httptest.NewRequest("GET", "/foo/bar", nil)
			req = req.WithContext(tc.ctx)
			w := httptest.NewRecorder()
			h.GetAuthz(w, req)
			res := w.Result()

			assert.Equals(t, res.StatusCode, tc.statusCode)

			body, err := ioutil.ReadAll(res.Body)
			res.Body.Close()
			assert.FatalError(t, err)

			if res.StatusCode >= 400 && assert.NotNil(t, tc.problem) {
				var ae acme.AError
				assert.FatalError(t, json.Unmarshal(bytes.TrimSpace(body), &ae))
				prob := tc.problem.ToACME()

				assert.Equals(t, ae.Type, prob.Type)
				assert.Equals(t, ae.Detail, prob.Detail)
				assert.Equals(t, ae.Identifier, prob.Identifier)
				assert.Equals(t, ae.Subproblems, prob.Subproblems)
				assert.Equals(t, res.Header["Content-Type"], []string{"application/problem+json"})
			} else {
				//var gotAz acme.Authz
				//assert.FatalError(t, json.Unmarshal(bytes.TrimSpace(body), &gotAz))
				expB, err := json.Marshal(az)
				assert.FatalError(t, err)
				assert.Equals(t, bytes.TrimSpace(body), expB)
				assert.Equals(t, res.Header["Location"], []string{url})
				assert.Equals(t, res.Header["Content-Type"], []string{"application/json"})
			}
		})
	}
}

func TestHandlerGetCertificate(t *testing.T) {
	leaf, err := pemutil.ReadCertificate("../../authority/testdata/certs/foo.crt")
	assert.FatalError(t, err)
	inter, err := pemutil.ReadCertificate("../../authority/testdata/certs/intermediate_ca.crt")
	assert.FatalError(t, err)
	root, err := pemutil.ReadCertificate("../../authority/testdata/certs/root_ca.crt")
	assert.FatalError(t, err)

	certBytes := append(pem.EncodeToMemory(&pem.Block{
		Type:  "CERTIFICATE",
		Bytes: leaf.Raw,
	}), pem.EncodeToMemory(&pem.Block{
		Type:  "CERTIFICATE",
		Bytes: inter.Raw,
	})...)
	certBytes = append(certBytes, pem.EncodeToMemory(&pem.Block{
		Type:  "CERTIFICATE",
		Bytes: root.Raw,
	})...)
	certID := "certID"

	prov := newProv()
	provName := url.PathEscape(prov.GetName())
	baseURL := &url.URL{Scheme: "https", Host: "test.ca.smallstep.com"}
	// Request with chi context
	chiCtx := chi.NewRouteContext()
	chiCtx.URLParams.Add("certID", certID)
	url := fmt.Sprintf("%s/acme/%s/certificate/%s",
		baseURL.String(), provName, certID)

	type test struct {
		auth       acme.Interface
		ctx        context.Context
		statusCode int
		problem    *acme.Error
	}
	var tests = map[string]func(t *testing.T) test{
		"fail/no-account": func(t *testing.T) test {
			return test{
				auth:       &mockAcmeAuthority{},
				ctx:        context.WithValue(context.Background(), acme.ProvisionerContextKey, prov),
				statusCode: 400,
				problem:    acme.AccountDoesNotExistErr(nil),
			}
		},
		"fail/nil-account": func(t *testing.T) test {
			ctx := context.WithValue(context.Background(), acme.AccContextKey, nil)
			return test{
				auth:       &mockAcmeAuthority{},
				ctx:        ctx,
				statusCode: 400,
				problem:    acme.AccountDoesNotExistErr(nil),
			}
		},
		"fail/getCertificate-error": func(t *testing.T) test {
			acc := &acme.Account{ID: "accID"}
			ctx := context.WithValue(context.Background(), acme.AccContextKey, acc)
			ctx = context.WithValue(ctx, chi.RouteCtxKey, chiCtx)
			return test{
				auth: &mockAcmeAuthority{
					err: acme.ServerInternalErr(errors.New("force")),
				},
				ctx:        ctx,
				statusCode: 500,
				problem:    acme.ServerInternalErr(errors.New("force")),
			}
		},
		"ok": func(t *testing.T) test {
			acc := &acme.Account{ID: "accID"}
			ctx := context.WithValue(context.Background(), acme.AccContextKey, acc)
			ctx = context.WithValue(ctx, chi.RouteCtxKey, chiCtx)
			return test{
				auth: &mockAcmeAuthority{
					getCertificate: func(accID, id string) ([]byte, error) {
						assert.Equals(t, accID, acc.ID)
						assert.Equals(t, id, certID)
						return certBytes, nil
					},
				},
				ctx:        ctx,
				statusCode: 200,
			}
		},
	}
	for name, run := range tests {
		tc := run(t)
		t.Run(name, func(t *testing.T) {
			h := New(tc.auth).(*Handler)
			req := httptest.NewRequest("GET", url, nil)
			req = req.WithContext(tc.ctx)
			w := httptest.NewRecorder()
			h.GetCertificate(w, req)
			res := w.Result()

			assert.Equals(t, res.StatusCode, tc.statusCode)

			body, err := ioutil.ReadAll(res.Body)
			res.Body.Close()
			assert.FatalError(t, err)

			if res.StatusCode >= 400 && assert.NotNil(t, tc.problem) {
				var ae acme.AError
				assert.FatalError(t, json.Unmarshal(bytes.TrimSpace(body), &ae))
				prob := tc.problem.ToACME()

				assert.Equals(t, ae.Type, prob.Type)
				assert.Equals(t, ae.Detail, prob.Detail)
				assert.Equals(t, ae.Identifier, prob.Identifier)
				assert.Equals(t, ae.Subproblems, prob.Subproblems)
				assert.Equals(t, res.Header["Content-Type"], []string{"application/problem+json"})
			} else {
				assert.Equals(t, bytes.TrimSpace(body), bytes.TrimSpace(certBytes))
				assert.Equals(t, res.Header["Content-Type"], []string{"application/pem-certificate-chain; charset=utf-8"})
			}
		})
	}
}

func ch() acme.Challenge {
	return acme.Challenge{
		Type:    "http-01",
		Status:  "pending",
		Token:   "tok2",
		URL:     "https://ca.smallstep.com/acme/challenge/chID",
		ID:      "chID",
		AuthzID: "authzID",
	}
}

func TestHandlerGetChallenge(t *testing.T) {
	chiCtx := chi.NewRouteContext()
	chiCtx.URLParams.Add("chID", "chID")
	prov := newProv()
	provName := url.PathEscape(prov.GetName())
	baseURL := &url.URL{Scheme: "https", Host: "test.ca.smallstep.com"}
	url := fmt.Sprintf("%s/acme/challenge/%s", baseURL, "chID")

	type test struct {
		auth       acme.Interface
		ctx        context.Context
		statusCode int
		ch         acme.Challenge
		problem    *acme.Error
	}

	var tests = map[string]func(t *testing.T) test{
<<<<<<< HEAD
		"fail/no-provisioner": func(t *testing.T) test {
			return test{
				ctx:        context.Background(),
				statusCode: 500,
				problem:    acme.ServerInternalErr(errors.New("provisioner expected in request context")),
			}
		},

		"fail/nil-provisioner": func(t *testing.T) test {
			return test{
				ctx:        context.WithValue(context.Background(), provisionerContextKey, nil),
				statusCode: 500,
				problem:    acme.ServerInternalErr(errors.New("provisioner expected in request context")),
			}
		},

=======
>>>>>>> ae15573f
		"fail/no-account": func(t *testing.T) test {
			return test{
				ctx:        context.WithValue(context.Background(), acme.ProvisionerContextKey, prov),
				statusCode: 400,
				problem:    acme.AccountDoesNotExistErr(nil),
			}
		},

		"fail/nil-account": func(t *testing.T) test {
			ctx := context.WithValue(context.Background(), acme.ProvisionerContextKey, prov)
			ctx = context.WithValue(ctx, acme.AccContextKey, nil)
			return test{
				ctx:        ctx,
				statusCode: 400,
				problem:    acme.AccountDoesNotExistErr(nil),
			}
		},

		"fail/no-payload": func(t *testing.T) test {
			acc := &acme.Account{ID: "accID"}
			ctx := context.WithValue(context.Background(), acme.ProvisionerContextKey, prov)
			ctx = context.WithValue(ctx, acme.AccContextKey, acc)
			return test{
				ctx:        ctx,
				statusCode: 500,
				problem:    acme.ServerInternalErr(errors.New("payload expected in request context")),
			}
		},

		"fail/nil-payload": func(t *testing.T) test {
			acc := &acme.Account{ID: "accID"}
			ctx := context.WithValue(context.Background(), acme.ProvisionerContextKey, prov)
			ctx = context.WithValue(ctx, acme.AccContextKey, acc)
			ctx = context.WithValue(ctx, acme.PayloadContextKey, nil)
			return test{
				ctx:        ctx,
				statusCode: 500,
				problem:    acme.ServerInternalErr(errors.New("payload expected in request context")),
			}
		},

		"fail/validate-challenge-error": func(t *testing.T) test {
			acc := &acme.Account{ID: "accID"}
			ctx := context.WithValue(context.Background(), acme.ProvisionerContextKey, prov)
			ctx = context.WithValue(ctx, acme.AccContextKey, acc)
			ctx = context.WithValue(ctx, acme.PayloadContextKey, &payloadInfo{isEmptyJSON: true})
			ctx = context.WithValue(ctx, chi.RouteCtxKey, chiCtx)
			return test{
				auth: &mockAcmeAuthority{
					err: acme.ServerInternalErr(nil),
				},
				ctx:        ctx,
				statusCode: 500,
				problem:    acme.ServerInternalErr(nil),
			}
		},
<<<<<<< HEAD

		"ok/validate-challenge": func(t *testing.T) test {
			key, err := jose.GenerateJWK("EC", "P-256", "ES256", "sig", "", 0)
			assert.FatalError(t, err)
			acc := &acme.Account{ID: "accID", Key: key}
			ctx := context.WithValue(context.Background(), provisionerContextKey, prov)
			ctx = context.WithValue(ctx, accContextKey, acc)
			ctx = context.WithValue(ctx, payloadContextKey, &payloadInfo{isEmptyJSON: true})
=======
		"fail/get-challenge-error": func(t *testing.T) test {
			acc := &acme.Account{ID: "accID"}
			ctx := context.WithValue(context.Background(), acme.ProvisionerContextKey, prov)
			ctx = context.WithValue(ctx, acme.AccContextKey, acc)
			ctx = context.WithValue(ctx, acme.PayloadContextKey, &payloadInfo{isPostAsGet: true})
>>>>>>> ae15573f
			ctx = context.WithValue(ctx, chi.RouteCtxKey, chiCtx)
			ch := ch()
			ch.Status = "valid"
			ch.Validated = time.Now().UTC().Format(time.RFC3339)
			count := 0
			return test{
				auth: &mockAcmeAuthority{
					validateChallenge: func(p provisioner.Interface, accID, id string, jwk *jose.JSONWebKey) (*acme.Challenge, error) {
						assert.Equals(t, p, prov)
						assert.Equals(t, accID, acc.ID)
						assert.Equals(t, id, ch.ID)
						assert.Equals(t, jwk.KeyID, key.KeyID)
						return &ch, nil
					},
					getLink: func(typ acme.Link, provID string, abs bool, in ...string) string {
						var ret string
						switch count {
						case 0:
							assert.Equals(t, typ, acme.AuthzLink)
							assert.Equals(t, provID, acme.URLSafeProvisionerName(prov))
							assert.True(t, abs)
							assert.Equals(t, in, []string{ch.AuthzID})
							ret = fmt.Sprintf("https://ca.smallstep.com/acme/authz/%s", ch.AuthzID)
						case 1:
							assert.Equals(t, typ, acme.ChallengeLink)
							assert.Equals(t, provID, acme.URLSafeProvisionerName(prov))
							assert.True(t, abs)
							assert.Equals(t, in, []string{ch.ID})
							ret = url
						}
						count++
						return ret
					},
				},
				ctx:        ctx,
				statusCode: 200,
				ch:         ch,
			}
		},

		"ok/retry-after": func(t *testing.T) test {
			key, err := jose.GenerateJWK("EC", "P-256", "ES256", "sig", "", 0)
			assert.FatalError(t, err)
			acc := &acme.Account{ID: "accID", Key: key}
<<<<<<< HEAD
			ctx := context.WithValue(context.Background(), provisionerContextKey, prov)
			ctx = context.WithValue(ctx, accContextKey, acc)
			chiCtxInactive := chi.NewRouteContext()
			chiCtxInactive.URLParams.Add("chID", "chID")
			ctx = context.WithValue(ctx, chi.RouteCtxKey, chiCtxInactive)
=======
			ctx := context.WithValue(context.Background(), acme.ProvisionerContextKey, prov)
			ctx = context.WithValue(ctx, acme.AccContextKey, acc)
			ctx = context.WithValue(ctx, acme.PayloadContextKey, &payloadInfo{isEmptyJSON: true})
			ctx = context.WithValue(ctx, chi.RouteCtxKey, chiCtx)
			ctx = context.WithValue(ctx, acme.BaseURLContextKey, baseURL)
>>>>>>> ae15573f
			ch := ch()
			ch.Status = "processing"
			ch.RetryAfter = time.Now().Add(1 * time.Minute).UTC().Format(time.RFC3339)
			chJSON, err := json.Marshal(ch)
			assert.FatalError(t, err)
			ctx = context.WithValue(ctx, payloadContextKey, &payloadInfo{value: chJSON})
			count := 0
			return test{
				auth: &mockAcmeAuthority{
					validateChallenge: func(ctx context.Context, accID, id string, jwk *jose.JSONWebKey) (*acme.Challenge, error) {
						p, err := acme.ProvisionerFromContext(ctx)
						assert.FatalError(t, err)
						assert.Equals(t, p, prov)
						assert.Equals(t, accID, acc.ID)
						assert.Equals(t, id, ch.ID)
						assert.Equals(t, jwk.KeyID, key.KeyID)
						return &ch, nil
					},
					getLink: func(ctx context.Context, typ acme.Link, abs bool, in ...string) string {
						var ret string
						switch count {
						case 0:
							assert.Equals(t, typ, acme.AuthzLink)
							assert.True(t, abs)
							assert.Equals(t, in, []string{ch.AuthzID})
							ret = fmt.Sprintf("%s/acme/%s/authz/%s", baseURL.String(), provName, ch.AuthzID)
						case 1:
							assert.Equals(t, typ, acme.ChallengeLink)
							assert.True(t, abs)
							assert.Equals(t, in, []string{ch.ID})
							ret = url
						}
						count++
						return ret
					},
				},

				ctx:        ctx,
				statusCode: 200,
				ch:         ch,
			}
		},
	}

	// Run the tests
	for name, run := range tests {
		tc := run(t)
		t.Run(name, func(t *testing.T) {
			h := New(tc.auth).(*Handler)
			req := httptest.NewRequest("GET", url, nil)
			req = req.WithContext(tc.ctx)
			w := httptest.NewRecorder()
			h.GetChallenge(w, req)
			res := w.Result()

			assert.Equals(t, res.StatusCode, tc.statusCode)

			body, err := ioutil.ReadAll(res.Body)
			res.Body.Close()
			assert.FatalError(t, err)

			if res.StatusCode >= 400 && assert.NotNil(t, tc.problem) {
				var ae acme.AError
				assert.FatalError(t, json.Unmarshal(bytes.TrimSpace(body), &ae))
				prob := tc.problem.ToACME()

				assert.Equals(t, ae.Type, prob.Type)
				assert.Equals(t, ae.Detail, prob.Detail)
				assert.Equals(t, ae.Identifier, prob.Identifier)
				assert.Equals(t, ae.Subproblems, prob.Subproblems)
				assert.Equals(t, res.Header["Content-Type"], []string{"application/problem+json"})
			} else if res.StatusCode >= 200 {
				expB, err := json.Marshal(tc.ch)
				assert.FatalError(t, err)
				assert.Equals(t, bytes.TrimSpace(body), expB)
<<<<<<< HEAD
=======
				assert.Equals(t, res.Header["Link"], []string{fmt.Sprintf("<%s/acme/%s/authz/%s>;rel=\"up\"", baseURL, provName, tc.ch.AuthzID)})
				assert.Equals(t, res.Header["Location"], []string{url})
>>>>>>> ae15573f
				assert.Equals(t, res.Header["Content-Type"], []string{"application/json"})
				switch tc.ch.Status {
				case "processing":
					assert.Equals(t, res.Header["Cache-Control"], []string{"no-cache"})
					assert.Equals(t, res.Header["Retry-After"], []string{tc.ch.RetryAfter})
				case "valid", "invalid":
					assert.Equals(t, res.Header["Location"], []string{url})
					assert.Equals(t, res.Header["Link"], []string{fmt.Sprintf("<https://ca.smallstep.com/acme/authz/%s>;rel=\"up\"", tc.ch.AuthzID)})
				}
			} else {
				assert.Fatal(t, false, "Unexpected Status Code")
			}
		})
	}
}<|MERGE_RESOLUTION|>--- conflicted
+++ resolved
@@ -601,25 +601,6 @@
 	}
 
 	var tests = map[string]func(t *testing.T) test{
-<<<<<<< HEAD
-		"fail/no-provisioner": func(t *testing.T) test {
-			return test{
-				ctx:        context.Background(),
-				statusCode: 500,
-				problem:    acme.ServerInternalErr(errors.New("provisioner expected in request context")),
-			}
-		},
-
-		"fail/nil-provisioner": func(t *testing.T) test {
-			return test{
-				ctx:        context.WithValue(context.Background(), provisionerContextKey, nil),
-				statusCode: 500,
-				problem:    acme.ServerInternalErr(errors.New("provisioner expected in request context")),
-			}
-		},
-
-=======
->>>>>>> ae15573f
 		"fail/no-account": func(t *testing.T) test {
 			return test{
 				ctx:        context.WithValue(context.Background(), acme.ProvisionerContextKey, prov),
@@ -676,85 +657,35 @@
 				problem:    acme.ServerInternalErr(nil),
 			}
 		},
-<<<<<<< HEAD
+
+		"fail/get-challenge-error": func(t *testing.T) test {
+			acc := &acme.Account{ID: "accID"}
+			ctx := context.WithValue(context.Background(), acme.ProvisionerContextKey, prov)
+			ctx = context.WithValue(ctx, acme.AccContextKey, acc)
+			ctx = context.WithValue(ctx, acme.PayloadContextKey, &payloadInfo{isPostAsGet: true})
+			ctx = context.WithValue(ctx, chi.RouteCtxKey, chiCtx)
+			return test{
+				auth: &mockAcmeAuthority{
+					err: acme.UnauthorizedErr(nil),
+				},
+				ctx:        ctx,
+				statusCode: 401,
+				problem:    acme.UnauthorizedErr(nil),
+			}
+		},
 
 		"ok/validate-challenge": func(t *testing.T) test {
 			key, err := jose.GenerateJWK("EC", "P-256", "ES256", "sig", "", 0)
 			assert.FatalError(t, err)
 			acc := &acme.Account{ID: "accID", Key: key}
-			ctx := context.WithValue(context.Background(), provisionerContextKey, prov)
-			ctx = context.WithValue(ctx, accContextKey, acc)
-			ctx = context.WithValue(ctx, payloadContextKey, &payloadInfo{isEmptyJSON: true})
-=======
-		"fail/get-challenge-error": func(t *testing.T) test {
-			acc := &acme.Account{ID: "accID"}
-			ctx := context.WithValue(context.Background(), acme.ProvisionerContextKey, prov)
-			ctx = context.WithValue(ctx, acme.AccContextKey, acc)
-			ctx = context.WithValue(ctx, acme.PayloadContextKey, &payloadInfo{isPostAsGet: true})
->>>>>>> ae15573f
-			ctx = context.WithValue(ctx, chi.RouteCtxKey, chiCtx)
-			ch := ch()
-			ch.Status = "valid"
-			ch.Validated = time.Now().UTC().Format(time.RFC3339)
-			count := 0
-			return test{
-				auth: &mockAcmeAuthority{
-					validateChallenge: func(p provisioner.Interface, accID, id string, jwk *jose.JSONWebKey) (*acme.Challenge, error) {
-						assert.Equals(t, p, prov)
-						assert.Equals(t, accID, acc.ID)
-						assert.Equals(t, id, ch.ID)
-						assert.Equals(t, jwk.KeyID, key.KeyID)
-						return &ch, nil
-					},
-					getLink: func(typ acme.Link, provID string, abs bool, in ...string) string {
-						var ret string
-						switch count {
-						case 0:
-							assert.Equals(t, typ, acme.AuthzLink)
-							assert.Equals(t, provID, acme.URLSafeProvisionerName(prov))
-							assert.True(t, abs)
-							assert.Equals(t, in, []string{ch.AuthzID})
-							ret = fmt.Sprintf("https://ca.smallstep.com/acme/authz/%s", ch.AuthzID)
-						case 1:
-							assert.Equals(t, typ, acme.ChallengeLink)
-							assert.Equals(t, provID, acme.URLSafeProvisionerName(prov))
-							assert.True(t, abs)
-							assert.Equals(t, in, []string{ch.ID})
-							ret = url
-						}
-						count++
-						return ret
-					},
-				},
-				ctx:        ctx,
-				statusCode: 200,
-				ch:         ch,
-			}
-		},
-
-		"ok/retry-after": func(t *testing.T) test {
-			key, err := jose.GenerateJWK("EC", "P-256", "ES256", "sig", "", 0)
-			assert.FatalError(t, err)
-			acc := &acme.Account{ID: "accID", Key: key}
-<<<<<<< HEAD
-			ctx := context.WithValue(context.Background(), provisionerContextKey, prov)
-			ctx = context.WithValue(ctx, accContextKey, acc)
-			chiCtxInactive := chi.NewRouteContext()
-			chiCtxInactive.URLParams.Add("chID", "chID")
-			ctx = context.WithValue(ctx, chi.RouteCtxKey, chiCtxInactive)
-=======
 			ctx := context.WithValue(context.Background(), acme.ProvisionerContextKey, prov)
 			ctx = context.WithValue(ctx, acme.AccContextKey, acc)
 			ctx = context.WithValue(ctx, acme.PayloadContextKey, &payloadInfo{isEmptyJSON: true})
 			ctx = context.WithValue(ctx, chi.RouteCtxKey, chiCtx)
 			ctx = context.WithValue(ctx, acme.BaseURLContextKey, baseURL)
->>>>>>> ae15573f
 			ch := ch()
-			ch.Status = "processing"
-			ch.RetryAfter = time.Now().Add(1 * time.Minute).UTC().Format(time.RFC3339)
-			chJSON, err := json.Marshal(ch)
-			assert.FatalError(t, err)
-			ctx = context.WithValue(ctx, payloadContextKey, &payloadInfo{value: chJSON})
+			ch.Status = "valid"
+			ch.Validated = time.Now().UTC().Format(time.RFC3339)
 			count := 0
 			return test{
 				auth: &mockAcmeAuthority{
@@ -785,7 +716,57 @@
 						return ret
 					},
 				},
-
+				ctx:        ctx,
+				statusCode: 200,
+				ch:         ch,
+			}
+		},
+
+		"ok/retry-after": func(t *testing.T) test {
+			key, err := jose.GenerateJWK("EC", "P-256", "ES256", "sig", "", 0)
+			assert.FatalError(t, err)
+			acc := &acme.Account{ID: "accID", Key: key}
+			ctx := context.WithValue(context.Background(), acme.ProvisionerContextKey, prov)
+			ctx = context.WithValue(ctx, acme.AccContextKey, acc)
+			ctx = context.WithValue(ctx, acme.PayloadContextKey, &payloadInfo{isEmptyJSON: true})
+			ctx = context.WithValue(ctx, chi.RouteCtxKey, chiCtx)
+			ctx = context.WithValue(ctx, acme.BaseURLContextKey, baseURL)
+			ch := ch()
+			ch.Status = "processing"
+			ch.RetryAfter = time.Now().Add(1 * time.Minute).UTC().Format(time.RFC3339)
+			chJSON, err := json.Marshal(ch)
+			assert.FatalError(t, err)
+			ctx = context.WithValue(ctx, acme.PayloadContextKey, &payloadInfo{value: chJSON})
+			count := 0
+			return test{
+				auth: &mockAcmeAuthority{
+					validateChallenge: func(ctx context.Context, accID, id string, jwk *jose.JSONWebKey) (*acme.Challenge, error) {
+						p, err := acme.ProvisionerFromContext(ctx)
+						assert.FatalError(t, err)
+						assert.Equals(t, p, prov)
+						assert.Equals(t, accID, acc.ID)
+						assert.Equals(t, id, ch.ID)
+						assert.Equals(t, jwk.KeyID, key.KeyID)
+						return &ch, nil
+					},
+					getLink: func(ctx context.Context, typ acme.Link, abs bool, in ...string) string {
+						var ret string
+						switch count {
+						case 0:
+							assert.Equals(t, typ, acme.AuthzLink)
+							assert.True(t, abs)
+							assert.Equals(t, in, []string{ch.AuthzID})
+							ret = fmt.Sprintf("%s/acme/%s/authz/%s", baseURL.String(), provName, ch.AuthzID)
+						case 1:
+							assert.Equals(t, typ, acme.ChallengeLink)
+							assert.True(t, abs)
+							assert.Equals(t, in, []string{ch.ID})
+							ret = url
+						}
+						count++
+						return ret
+					},
+				},
 				ctx:        ctx,
 				statusCode: 200,
 				ch:         ch,
@@ -824,19 +805,15 @@
 				expB, err := json.Marshal(tc.ch)
 				assert.FatalError(t, err)
 				assert.Equals(t, bytes.TrimSpace(body), expB)
-<<<<<<< HEAD
-=======
 				assert.Equals(t, res.Header["Link"], []string{fmt.Sprintf("<%s/acme/%s/authz/%s>;rel=\"up\"", baseURL, provName, tc.ch.AuthzID)})
 				assert.Equals(t, res.Header["Location"], []string{url})
->>>>>>> ae15573f
 				assert.Equals(t, res.Header["Content-Type"], []string{"application/json"})
 				switch tc.ch.Status {
 				case "processing":
 					assert.Equals(t, res.Header["Cache-Control"], []string{"no-cache"})
 					assert.Equals(t, res.Header["Retry-After"], []string{tc.ch.RetryAfter})
 				case "valid", "invalid":
-					assert.Equals(t, res.Header["Location"], []string{url})
-					assert.Equals(t, res.Header["Link"], []string{fmt.Sprintf("<https://ca.smallstep.com/acme/authz/%s>;rel=\"up\"", tc.ch.AuthzID)})
+					// 
 				}
 			} else {
 				assert.Fatal(t, false, "Unexpected Status Code")
